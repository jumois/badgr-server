var React = require('react');
var moment = require('moment');
var _ = require('lodash');

var FacebookButton = require("../components/ShareButtons.jsx").FacebookButton;
var LinkedInButton = require("../components/ShareButtons.jsx").LinkedInButton;
var Heading = require('../components/Heading.jsx').Heading;

var Detail = React.createClass({
    proptypes: {
        issuer: React.PropTypes.object.isRequired,
        badge_class: React.PropTypes.object.isRequired,
        badge_instance: React.PropTypes.object,
    },
    getDefaultProps: function() {
        return {
            badge_instance: undefined
        };
    },

    render: function() {
        var properties = [
            (<li key="criteria">
                    <h2 className="detail_-x-meta">Criteria</h2>
<<<<<<< HEAD
                    <p><a href={_.get(this.props, 'badge_class.json.criteria')} target="_blank" title="Criteria to earn this badge">
                        {_.get(this.props, 'badge_class.json.criteria')}
                    </a></p>
=======
                    <p><a href={this.props.badge_class.criteria} target="_blank" title="Criteria to earn this badge">{this.props.badge_class.criteria}</a></p>
>>>>>>> 770d6e29
             </li>),

            (<li key="issuer">
                    <h2 className="detail_-x-meta">Issuer</h2>
                    <p>{this.props.issuer.name}</p>
             </li>)];

            if (_.get(this.props, 'issuer.json.url')) {
                properties.push(
                    <li key="website">
                        <h2 className="detail_-x-meta">Issuer Website</h2>
                        <p><a href={_.get(this.props, 'issuer.json.url')} target="_blank" title="Website of badge issuer">
                            {_.get(this.props, 'issuer.json.url')}
                        </a></p>
                    </li>);
            }

            if (_.get(this.props, 'issuer.json.email')) {
                properties.push(
                    <li key="contact">
                        <h2 className="detail_-x-meta">Issuer Contact</h2>
                        <p><a href={"mailto:"+_.get(this.props, 'issuer.json.email')} target="_blank" title="Contact email for issuer">
                            {_.get(this.props, 'issuer.json.email')}
                        </a></p>
                    </li>);
            }

            var addToBadgr;
            if (this.props.badge_instance) {
                properties.unshift(
                    <li key="recipient">
                        <h2 className="detail_-x-meta">Recipient</h2>
                        <p>{_.get(this.props, 'badge_instance.email')}</p>
                    </li>
                );
                properties.unshift(
                    <li key="issued">
                        <h2 className="detail_-x-meta">Issue Date</h2>
 
                        <p>{moment(this.props.badge_instance.json.issuedOn).format('MMMM Do YYYY, h:mm a')}</p>
                    </li>
                );
                addToBadgr = (<button className="button_ button_-tertiary" href={"/earner/badges/new?url=" + _.get(this.props.badge_instance, 'json.id')} target="_blank">
                                Add to Badgr
                              </button>);
                properties.push(
                    <li key="actions">
                        <div className="l-horizontal">
                            <div>
                                <LinkedInButton url={_.get(this.props.badge_instance, 'json.id')} title="I earned a badge!" message={this.props.badge_class.name} className='button_ button_-tertiary'>
                                    Share on LinkedIn
                                </LinkedInButton>
                                <FacebookButton url={_.get(this.props.badge_instance, 'json.id')} className='button_ button_-tertiary'>
                                    Share on Facebook
                                </FacebookButton>
                            </div>
                        </div>
                    </li>
                );
            }

            return (
                <div className="dialog_-x_content">
                    <Heading size="small" title={this.props.badge_class.name} subtitle={_.get(this.props, 'badge_class.json.description')}/>
                    <div className="detail_">
                        <div>
                            <img src={_.get(this.props, 'badge_class.image')} width="224" height="224" alt={this.props.badge_class.name}/>
                        </div>
                        <ul>{properties}</ul>
                    </div>
                </div>);

    }

});


module.exports = {
    Detail: Detail
};<|MERGE_RESOLUTION|>--- conflicted
+++ resolved
@@ -22,13 +22,9 @@
         var properties = [
             (<li key="criteria">
                     <h2 className="detail_-x-meta">Criteria</h2>
-<<<<<<< HEAD
                     <p><a href={_.get(this.props, 'badge_class.json.criteria')} target="_blank" title="Criteria to earn this badge">
                         {_.get(this.props, 'badge_class.json.criteria')}
                     </a></p>
-=======
-                    <p><a href={this.props.badge_class.criteria} target="_blank" title="Criteria to earn this badge">{this.props.badge_class.criteria}</a></p>
->>>>>>> 770d6e29
              </li>),
 
             (<li key="issuer">
