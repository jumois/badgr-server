<!DOCTYPE html>
<html>

	<head>

		<title>Pattern Library</title>

		<meta name="viewport" content="width=device-width,initial-scale=1, maximum-scale=1">

        <link href="pattern-library.css?__inline=true" rel="stylesheet" type="text/css">
        <!-- required for Fixed Data Table react component -->
        <link href="{{ STATIC_URL }}css/fixed-data-table.css" media="screen" rel="stylesheet" type="text/css" >
		<link href="{{ STATIC_URL }}css/dialog-polyfill.css" media="screen" rel="stylesheet" type="text/css" >
		<link href="{{ STATIC_URL }}css/reset.css" media="screen" rel="stylesheet" type="text/css" >
		<link href="{{ STATIC_URL }}css/screen.css" media="screen" rel="stylesheet" type="text/css" >


	</head>

	<body>

		<div data-pattern="container">

			<button data-pattern="nav-toggle">Toggle Navigation</button>

			<nav data-pattern="nav">

				<!-- The navigation will be auto-generated here based on pattern IDs -->
				
				<ul data-pattern="nav-menu">
				</ul>

			</nav>

			<!-- Place your patterns here (see example.) If you have a wrapper class for your layout, apply to to data-pattern="patterns" -->

			<section data-pattern="patterns">

                <article data-pattern="pattern" id="actions"> 

                    <div data-pattern="pattern-secondary" id="action_">
                        <code data-pattern="code" data-pattern-helper="spacer">
                            <button class="action_">.action_</button>
                        </code>
                    </div>

                    <div data-pattern="pattern-secondary" id="action_-secondary">
                        <code data-pattern="code" data-pattern-helper="spacer">
                            <button class="action_ action_-secondary">.action_-secondary</button>
                        </code>
                    </div>

                    <div data-pattern="pattern-secondary" id="action_-faint">
                        <code data-pattern="code" data-pattern-helper="spacer">
                            <button class="action_ action_-faint">.action_-faint</button>
                        </code>
                    </div>

                    <div data-pattern="pattern-secondary" id="action_-tertiary">
                        <code data-pattern="code" data-pattern-helper="spacer">
                            <button class="action_ action_-tertiary">.action_-tertiary</button>
                        </code>
                    </div>

                </article>

                <article data-pattern="pattern" id="badge_">
                    <code data-pattern="code">
                        <div class="badge_ viewdetails_">
                            <img srcst="http://placehold.it/256x256 2x, http://placehold.it/128x128" src="http://placehold.it/128x128" width="128" height="128" alt="badge description">
                            <div class="viewdetails_-x-details">
                                <button class="button_ button_-solid button_-uppercase">View Details</button>
                            </div>
                        </div>
                    </code>
                </article>

                <article data-pattern="pattern" id="breadcrumb_">
                    <code data-pattern="code">
                        <ul class="l-wrapper l-wrapper-inset breadcrumb_">
                            <li><a href="">Top Level</a></li>
                            <li><a href="">Child Level</a></li>
                            <li><a href="">Child Level</a></li>
                        </ul>
                    </code>
                </article>

				<article data-pattern="pattern" id="buttons"> 

					<div data-pattern="pattern-secondary" id="button_">
						<code data-pattern="code" data-pattern-helper="spacer">
                            <button class="button_">Button</button>
						</code>
					</div>

					<div data-pattern="pattern-secondary" id="button_-secondary">
						<code data-pattern="code" data-pattern-helper="spacer">
                            <button class="button_ button_-secondary">Button Secondary</button>
						</code>
					</div>

                    <div data-pattern="pattern-secondary" id="button_-tertiary">
                        <code data-pattern="code" data-pattern-helper="spacer">
                            <button class="button_ button_-tertiary">Button Tertiary</button>
                        </code>
                    </div>

                    <div data-pattern="pattern-secondary" id="button_-solid">
                        <code data-pattern="code" data-pattern-helper="spacer">
                            <button class="button_ button_-solid">Button Solid</button>
                        </code>
                    </div>

                    <div data-pattern="pattern-secondary" id="button_-uppercase">
                        <code data-pattern="code" data-pattern-helper="spacer">
                            <button class="button_ button_-uppercase">Button Uppercase</button>
                        </code>
                    </div>

                    <div data-pattern="pattern-secondary" id="button_[disabled]">
                        <code data-pattern="code" data-pattern-helper="spacer">
                            <button class="button_" disabled>Button Disabled</button>
                            <button class="button_ button_-secondary" disabled>Button Disabled</button>
                            <button class="button_ button_-tertiary" disabled>Button Disabled</button>
                            <button class="button_ button_-solid" disabled>Button Disabled</button>
                        </code>
                    </div>

				</article>

                <article data-pattern="pattern" id="cards">

                    <div data-pattern="pattern-secondary" id="card_">

                        <code data-pattern="code" data-pattern-helper="spacer">

                            <div class="card_">
                                <p>I'm a card</p>
                            </div>

                        </code>

                    </div>

                    <div data-pattern="pattern-secondary" id="card_-hover">

                        <code data-pattern="code" data-pattern-helper="spacer">

                            <button class="card_ card_-hover">I'm a card</button>

                        </code>

                    </div>

                </article>

                <article data-pattern="pattern" id="collection_">
                    <code data-pattern="code">
                        <div class="collection_ viewdetails_">
                            <h1 class="truncate_">Named Collection #1</h1>
                            <div class="collection_-x-item">
                                <img srcst="http://placehold.it/144x144 2x, http://placehold.it/72x72" src="http://placehold.it/72x72" width="72" height="72" alt="badge description">
                            </div>
                            <div class="collection_-x-item">
                                <img srcst="http://placehold.it/144x144 2x, http://placehold.it/72x72" src="http://placehold.it/72x72" width="72" height="72" alt="badge description">
                            </div>
                            <div class="collection_-x-item">
                                <img srcst="http://placehold.it/144x144 2x, http://placehold.it/72x72" src="http://placehold.it/72x72" width="72" height="72" alt="badge description">
                            </div>
                            <div class="collection_-x-item">
                                <img srcst="http://placehold.it/144x144 2x, http://placehold.it/72x72" src="http://placehold.it/72x72" width="72" height="72" alt="badge description">
                            </div>
                            <div class="collection_-x-item">
                                <img srcst="http://placehold.it/144x144 2x, http://placehold.it/72x72" src="http://placehold.it/72x72" width="72" height="72" alt="badge description">
                            </div>
                            <div class="collection_-x-item">
                                <img srcst="http://placehold.it/144x144 2x, http://placehold.it/72x72" src="http://placehold.it/72x72" width="72" height="72" alt="badge description">
                            </div>
                            <div class="viewdetails_-x-details">
                                <button class="button_ button_-solid button_-uppercase">View Details</button>
                            </div>
                        </div>
                    </code>
                </article>

                <article data-pattern="pattern" id="control_">

                    <code data-pattern="code">

                        <div class="control_">
                            <button class="button_ button_-secondary">Cancel</button>
                            <button class="button_">Submit</button>
                        </div>

                    </code>

                </article>

                <article data-pattern="pattern" id="detail_">
                    
                    <code data-pattern="code" data-pattern-helper="spacer">

                        <div class="detail_">
                            
                            <div>
                                
                                <img srcst="http://placehold.it/288x288 2x, http://placehold.it/144x144" src="http://placehold.it/144x144" width="144" height="144" alt="badge description">

                            </div>

                            <ul>
                                <li>
                                    <h2 class="detail_-x-meta">Criteria</h2>
                                    <p><a href="https://badgr.io/public/badges/new-test-badge/criteria" target="_blank" title="Criteria to earn this badge">https://badgr.io/public/badges/new-test-badge/criteria</a></p>
                                </li>
                                <li>
                                    <h2 class="detail_-x-meta">Issue Date</h2>
                                    <p>January 23, 2016</p>
                                </li>
                                <li>
                                    <h2 class="detail_-x-meta">Issuer</h2>
                                    <p>Badge Issuer, Inc.</p>
                                </li>
                                <li>
                                    <h2 class="detail_-x-meta">Issuer Website</h2>
                                    <p><a href="https://www.badgeissuerinc.com" target="_blank" title="Website of badge issuer">https://www.badgeissuerinc.com</a></p>
                                </li>
                                <li>
                                    <h2 class="detail_-x-meta">Evidence</h2>
                                    <p><a href="https://www.evidencelink.com" target="_blank" title="Evidence of badge">https://www.evidencelink.com</a></p>
                                </li>
                                <li>
                                    <h2 class="detail_-x-meta">Recipient</h2>
                                    <p>jcowsill@concentricsky.com</p>
                                </li>
                                <li>
                                    <div class="l-horizontal">
                                        <div>
                                            <button class="button_ button_-tertiary">Share on LinkedIn</button>
                                            <button class="button_ button_-tertiary">Share on Twitter</button>
                                            <button class="button_ button_-tertiary">Share on Facebook</button>
                                        </div>
                                    </div>
                                </li>
                                <li class="detail_-x-footer">Created on <strong>January 23, 2016</strong> by <strong>jcowsill@concentricsky.com</strong></li>
                            </ul>

                            <ul>
                                <li>
                                    <h2 class="detail_-x-meta">Found in Collections(s)</h2>
                                    <ul class="tags_">
                                        <li>
                                            <a href="">Voting Badges</a>
                                            <button class="icon_ icon_-clear icon_-small icon_-notext">Remove</button>
                                        </li>
                                        <li>
                                            <a href="">History</a>
                                            <button class="icon_ icon_-clear icon_-small icon_-notext">Remove</button>
                                        </li>
                                    </ul>
                                </li>
                            </ul>

                        </div>

                    </code>

                </article>

                <article data-pattern="pattern" id="dialog_">
                    
                    <code data-pattern="code" data-pattern-helper="spacer">

                        <!-- Requires dialog-polyfill.js above screen.css, dialog elements themselves need to be a child of body -->

                        <button class="button_" id="dialogOpen">Open Dialog</button>

                        <script src="{{STATIC_URL}}/js/dialog-polyfill.js" type="text/javascript"></script>

                        <script type="text/javascript">
                          document.addEventListener('DOMContentLoaded', function() {

                            var dialogOpen = document.getElementById('dialogOpen');
                            var dialogClose = document.getElementById('dialogClose');
                            var dialog = document.getElementById('dialogID');
                            dialogPolyfill.registerDialog(dialog);

                            // Update button opens a modal dialog
                            dialogOpen.addEventListener('click', function() {
                              dialog.showModal();
                              dialog.classList.add('is-visible');
                            });

                            // Form cancel button closes the dialog box
                            dialogClose.addEventListener('click', function() {
                              dialog.close();
                              dialog.classList.remove('is-visible');
                            });

                          });
                        </script>

                    </code>

                </article>

                <article data-pattern="pattern" id="dropdown_">
                        
                    <code data-pattern="code" data-pattern-helper="spacer">

                        <button class="icon_ icon_-small icon_-right icon_-dropdown" id="dropdownTrigger">Open a dropdown</button>

                        <div class="dropdown_" id="dropdown">
                            <button class="dropdown_-x-item"><span class="icon_ icon_-add">Recent</span></button>
                            <button class="dropdown_-x-item">Issuer</button>
                            <button class="dropdown_-x-item">Badge Name</button>
                        </div>

                        <script src="{{STATIC_URL}}js/tether.min.js" type="text/javascript"></script>

                        <script type="text/javascript">

                            document.addEventListener('DOMContentLoaded', function() {

                                function isDescendant(parent, child) {
                                    var node = child;
                                        while (node != null) {

                                            if (node == parent) {
                                                return true;
                                            }

                                            node = node.parentNode;

                                        }

                                    return false;

                                }

                                function openTether(target, element) {

                                    element.classList.add('is-active');

                                    new Tether({
                                        element: element,
                                        target: target,
                                        attachment: 'top right',
                                        targetAttachment: 'top right',
                                        constraints: [
                                            {
                                              to: document.body,
                                              attachment: 'together',
                                              pin: true
                                            }
                                          ]
                                    });

                                    Tether.position();

                                    element.classList.add('is-visible');
                                    element.classList.add('is-tethered');

                                };

                                document.addEventListener('click', function(event) {

                                    var dropdownTrigger = document.getElementById('dropdownTrigger');
                                    var dropdown = document.getElementById('dropdown');

                                    var inDropdown = isDescendant(dropdown, event.target);
                                    var inTrigger = isDescendant(dropdownTrigger, event.target);

                                    if (!inDropdown && dropdown.classList.contains('is-active')) {
                                        dropdown.classList.remove('is-active');
                                        dropdown.classList.remove('is-visible');
                                    } else if (inTrigger) {
                                        openTether(dropdownTrigger, dropdown);
                                    }

                                });

                            });

                        </script>

                    </code>

                </article>

                <article data-pattern="pattern" id="dropzones">

                    <div data-pattern="pattern-secondary" id="dropzone_">
                        
                        <code data-pattern="code">
                        
                            <button class="dropzone_" type="button">
                                <h1 class="dropzone_-x-title">Add Badge</h1>
                                <p>Drop a badge here, or tap for advanced options.</p>
                            </button>

                        </code>

                    </div>
                    
                    <div data-pattern="pattern-secondary" id="dropzone_-secondary">
                        
                        <code data-pattern="code">
                        
                            <button class="dropzone_ dropzone_-secondary" type="button">
                                <p>Tap here to upload image</p>
                            </button>

                        </code>

                    </div>

                    <div data-pattern="pattern-secondary" id="dropzone_-secondary.is-uploaded">
                        
                        <code data-pattern="code">

                            <button class="dropzone_  dropzone_-secondary is-uploaded" type="button">
                                <img srcst="http://placehold.it/256x256 2x, http://placehold.it/128x128" src="http://placehold.it/128x128" width="128" height="128" alt="badge description">
                            </button>

                        </code>

                    </div>

                </article>

                <article data-pattern="pattern" id="filter_">
                    
                    <code data-pattern="code" data-pattern-helper="spacer">
                        
                        <div class="filter_">
                            <form action="">
                                <input type="text" placeholder="Filter By Name">
                            </form>
                            <ul>
                                <li>
                                    <button class="filter_-x-item">
                                        <span><img srcst="http://placehold.it/80x80 2x, http://placehold.it/40x40" src="http://placehold.it/40x40" width="40" height="40" alt="badge description"></span>
                                        <span class="truncate_">Legal Knowledge</span>
                                    </button>
                                </li>
                                <li>
                                    <button class="filter_-x-item">
                                        <span><img srcst="http://placehold.it/80x80 2x, http://placehold.it/40x40" src="http://placehold.it/40x40" width="40" height="40" alt="badge description"></span>
                                        <span class="truncate_">Legal Knowledge</span>
                                    </button>
                                </li>
                                <li>
                                    <button class="filter_-x-item">
                                        <span><img srcst="http://placehold.it/80x80 2x, http://placehold.it/40x40" src="http://placehold.it/40x40" width="40" height="40" alt="badge description"></span>
                                        <span class="truncate_">Legal Knowledge</span>
                                    </button>
                                </li>
                                <li>
                                    <button class="filter_-x-item">
                                        <span><img srcst="http://placehold.it/80x80 2x, http://placehold.it/40x40" src="http://placehold.it/40x40" width="40" height="40" alt="badge description"></span>
                                        <span class="truncate_">Legal Knowledge</span>
                                    </button>
                                </li>
                                <li>
                                    <button class="filter_-x-item">
                                        <span><img srcst="http://placehold.it/80x80 2x, http://placehold.it/40x40" src="http://placehold.it/40x40" width="40" height="40" alt="badge description"></span>
                                        <span class="truncate_">Legal Knowledge</span>
                                    </button>
                                </li>
                                <li>
                                    <button class="filter_-x-item">
                                        <span><img srcst="http://placehold.it/80x80 2x, http://placehold.it/40x40" src="http://placehold.it/40x40" width="40" height="40" alt="badge description"></span>
                                        <span class="truncate_">Legal Knowledge</span>
                                    </button>
                                </li>
                                <li>
                                    <button class="filter_-x-item">
                                        <span><img srcst="http://placehold.it/80x80 2x, http://placehold.it/40x40" src="http://placehold.it/40x40" width="40" height="40" alt="badge description"></span>
                                        <span class="truncate_">Legal Knowledge</span>
                                    </button>
                                </li>
                                <li>
                                    <button class="filter_-x-item">
                                        <span><img srcst="http://placehold.it/80x80 2x, http://placehold.it/40x40" src="http://placehold.it/40x40" width="40" height="40" alt="badge description"></span>
                                        <span class="truncate_">Legal Knowledge</span>
                                    </button>
                                </li>
                                <li>
                                    <button class="filter_-x-item">
                                        <span><img srcst="http://placehold.it/80x80 2x, http://placehold.it/40x40" src="http://placehold.it/40x40" width="40" height="40" alt="badge description"></span>
                                        <span class="truncate_">Legal Knowledge</span>
                                    </button>
                                </li>
                            </ul>
                            <p>You currently don’t have any badges defined. Use the link below to create one now.</p>
                            <div class="filter_-x-action">
                                <button class="button_ button_-uppercase">Create New Badge</button>
                            </div>
                        </div>

                    </code>

                </article>

                <article data-pattern="pattern" id="footer_">
                    
                    <code data-pattern="code">
                        
                        <footer class="footer_ l-wrapper l-wrapper-inset">
                            <p>Copyright &copy; 2015 <a href="http://concentricsky.com" target="_blank">Concentric Sky, Inc.</a>  /  Powered by <a href="" target="_blank">Badgr</a>  /  <a href="" target="_blank">API documentation</a></p>
                        </footer>

                    </code>

                </article>

                <article data-pattern="pattern" id="form_">
                    
                    <code data-pattern="code" data-pattern-helper="spacer">
                        
                        <form action="" class="form_">

                            <div class="form_-x-imageupload">
                                
                                <fieldset>
                                    
                                    <div class="form_-x-field">
                                        <label for="name">Name <span class="hint">(with a note)</span></label>
                                        <input type="text" id="name" name="name" tabindex="1" required>
                                    </div>

                                    <div class="form_-x-field">
                                        <label for="name">Select</label>
                                        <select id="name" name="name" tabindex="2" required>
                                            <option value="">Choose Collection &hellip;</option>
                                            <option value="First Selection">First Selection</option>
                                        </select>
                                    </div>

                                    <div class="form_-x-field">
                                        <label for="action">Action <span class="hint">(with a note)</span></label>
                                        <div class="form_-x-action">
                                            <input type="text" id="action" name="action" readonly value="Here's some text to copy">
                                            <button type="button" tabindex="3"><span class="icon_ icon_-copy">Copy</span></button>
                                        </div>
                                    </div>

                                    <div class="form_-x-field">
                                        <label for="file">Action <span class="hint">(with a note)</span></label>
                                        <input type="file" id="file" name="file" class="hidden">
                                        <div class="form_-x-action">
                                            <input type="text" id="fakefile" name="fakefile" readonly>
                                            <button type="button" tabindex="4">Browse</button>
                                        </div>
                                    </div>

                                    <div class="form_-x-field">
                                        <label for="description">Description</label>
                                        <textarea name="description" id="description" tabindex="5"></textarea>
                                    </div>

                                </fieldset>

                                <fieldset>
                                    
                                    <div class="form_-x-field">
<<<<<<< HEAD
                                        <button class="form_-x-imagefield dropzone" tabindex="6" type="button">
=======
                                        <button class="form_-x-imagefield dropzone_ dropzone_-secondary" tabindex="5" type="button">
>>>>>>> 1ebaca52
                                            <p>Tap here to upload image</p>
                                        </button>
                                    </div>

                                    <div class="form_-x-field">
                                        <div class="form_-x-imagefield dropzone_  dropzone_-secondary is-uploaded">
                                            <img srcst="http://placehold.it/256x256 2x, http://placehold.it/128x128" src="http://placehold.it/128x128" width="128" height="128" alt="badge description">
                                        </div>
                                    </div>

                                    <div class="form_-x-field">
                                        <p>Or</p>
                                    </div>

                                    <div class="form_-x-field">
                                        <button class="button_ button_-tertiary">Use Badge Studio</button>
                                    </div>

                                </fieldset>

                            </div>

                            <div class="control_">
                                <button class="button_ button_-secondary">Cancel</button>
                                <button class="button_" type="submit" tabindex="7">Submit</button>
                            </div>

                        </form>

                        <script type="text/javascript">

                            document.addEventListener('DOMContentLoaded', function() {
                                var fileInput = document.getElementById('file');
                            });

                        </script>

                    </code>

                </article>

				<article data-pattern="pattern" id="headings"> 
					<div data-pattern="pattern-secondary" id="heading_">
						<code data-pattern="code" data-pattern-helper="spacer">
                            <div class="l-wrapper l-wrapper-inset">
                                <header class="heading_">
                                    <div class="heading_-x-text">
                                        <h1>Named Collection #2 <span>(63)</span></h1>
                                        <p>Instructional or welcome text. Lorem ipsum dolor sit amet, consectetur adipiscing elit. Nulla at risus commodo, mattis turpis non, molestie libero. Fusce pellentesque diam ac neque.</p>
                                    </div>
                                    <div class="heading_-x-actions">
                                        <button class="action_">Action</button>
                                        <button class="action_">Action</button>
                                        <button class="action_">Action</button>
                                        <button class="action_">Action</button>
                                        <button class="action_">Action</button>
                                    </div>
                                    <button class="heading_-x-back icon_ icon_-back icon_-notext">Back</button>
                                </header>
                            </div>
						</code>
					</div>
                    <div data-pattern="pattern-secondary" id="heading_-medium">
                        <code data-pattern="code" data-pattern-helper="spacer">
                            <header class="heading_ heading_-medium">
                                <div class="heading_-x-text">
                                    <h1>Named Collection #2</h1>
                                    <p>Instructional or welcome text. Lorem ipsum dolor sit amet, consectetur adipiscing elit. Nulla at risus commodo, mattis turpis non, molestie libero. Fusce pellentesque diam ac neque.</p>
                                </div>
                            </header>
                        </code>
                    </div>
                    <div data-pattern="pattern-secondary" id="heading_-small">
                        <code data-pattern="code" data-pattern-helper="spacer">
                            <header class="heading_ heading_-small">
                                <div class="heading_-x-text">
                                    <h1>Named Collection #2</h1>
                                    <p>Instructional or welcome text. Lorem ipsum dolor sit amet, consectetur adipiscing elit. Nulla at risus commodo, mattis turpis non, molestie libero. Fusce pellentesque diam ac neque.</p>
                                </div>
                                <div class="heading_-x-actions">
                                    <p class="status_">Checking for new badges &hellip;</p>
                                    <button class="action_">Action</button>
                                    <button class="action_">Action</button>
                                    <button class="action_">Action</button>
                                    <button class="action_">Action</button>
                                    <button class="action_">Action</button>
                                </div>
                            </header>
                        </code>
                    </div>
                    <div data-pattern="pattern-secondary" id="heading_-centered">
                        <code data-pattern="code" data-pattern-helper="spacer">
                            <header class="heading_ heading_-small heading_-centered">
                                <div class="heading_-x-text">
                                    <h1>Named Collection #2</h1>
                                </div>
                                <div class="heading_-x-actions">
                                    <p class="status_">Checking for new badges &hellip;</p>
                                    <button class="action_">Action</button>
                                    <button class="action_">Action</button>
                                    <button class="action_">Action</button>
                                    <button class="action_">Action</button>
                                    <button class="action_">Action</button>
                                </div>
                            </header>
                        </code>
                    </div>
				</article>

                <article data-pattern="pattern" id="headers">

                    <div data-pattern="pattern-secondary" id="header_">

                        <code data-pattern="code">

                            <header class="header_ l-wrapper">

                                <a class="header_-x-logo" href=""><img src="{{STATIC_URL}}/images/header-logo.svg" width="193" height="89"></a>

                                <nav>

                                    <ul class="menu_">
                                        <li><a class="menu_-x-item is-active" href="">My Badges</a></li>
                                        <li><a class="menu_-x-item" href="">My Collections</a></li>
                                        <li><a class="menu_-x-item" href="">Issue Badges</a></li>
                                        <li>
                                            <span class="menu_-x-item"><span class="icon_ icon_-small icon_-right icon_-dropdownlight">username</span></span>
                                            <div class="menu_-x-dropdown dropdown_">
                                                <ul>
                                                    <li><a class="dropdown_-x-item" href="">Dropdown Item</a></li>
                                                    <li><a class="dropdown_-x-item" href="">Dropdown Item</a></li>
                                                </ul>
                                            </div>
                                        </li>
                                    </ul>

                                </nav>

                            </header>

                        </code>

                    </div>

                    <div data-pattern="pattern-secondary" id="header_-small">

                        <code data-pattern="code">

                            <header class="header_ header_-small l-wrapper">

                                <a class="header_-x-logo" href=""><img src="{{STATIC_URL}}/images/header-logo-small.svg" width="153" height="65"></a>

                                <nav>

                                    <ul class="menu_ menu_-small">
                                        <li><a class="menu_-x-item is-active" href="">My Badges</a></li>
                                        <li><a class="menu_-x-item" href="">My Collections</a></li>
                                        <li><a class="menu_-x-item" href="">Issue Badges</a></li>
                                        <li>
                                            <span class="menu_-x-item"><span class="icon_ icon_-small icon_-right icon_-dropdownlight">username</span></span>
                                            <div class="menu_-x-dropdown dropdown_">
                                                <ul>
                                                    <li><a class="dropdown_-x-item" href="">Dropdown Item</a></li>
                                                    <li><a class="dropdown_-x-item" href="">Dropdown Item</a></li>
                                                </ul>
                                            </div>
                                        </li>
                                    </ul>

                                </nav>

                            </header>

                        </code>

                    </div>

                </article>

                <article data-pattern="pattern" id="icons">

                    <div data-pattern="pattern-secondary" id="icon_">

                        <code data-pattern="code" data-pattern-helper="spacer">

                            <span class="icon_ icon_-add">icon</span>

                        </code>

                    </div>

                    <div data-pattern="pattern-secondary" id="icon_-right">

                        <code data-pattern="code" data-pattern-helper="spacer">

                            <span class="icon_ icon_-right icon_-add">icon</span>

                        </code>

                    </div>

                    <div data-pattern="pattern-secondary" id="icon_-small">

                        <code data-pattern="code" data-pattern-helper="spacer">

                            <span class="icon_ icon_-small icon_-dropdown">icon</span>

                        </code>

                    </div>

                    <div data-pattern="pattern-secondary" id="icon_-small+icon_-right">

                        <code data-pattern="code" data-pattern-helper="spacer">

                            <span class="icon_ icon_-small icon_-right icon_-dropdown">icon</span>

                        </code>

                    </div>

                    <div data-pattern="pattern-secondary" id="icon_-notext">

                        <code data-pattern="code" data-pattern-helper="spacer">

                            <span class="icon_ icon_-notext icon_-add">icon</span>

                        </code>

                    </div>

                    <div data-pattern="pattern-secondary" id="icon_-notext+icon_-small">

                        <code data-pattern="code" data-pattern-helper="spacer">

                            <span class="icon_ icon_-small icon_-notext icon_-dropdown">icon</span>

                        </code>

                    </div>

                </article>

                <article data-pattern="pattern" id="issuer_">

                    <code data-pattern="code" data-pattern-helper="spacer">

                        <div class="issuer_" id="issuer">
                            <header class="card_">
                                <div class="issuer_-x-image">
                                    <button><img srcst="{{STATIC_URL}}/images/issuer-placeholder-2x.png 2x, {{STATIC_URL}}/images/issuer-placeholder.png" src="{{STATIC_URL}}/images/issuer-placeholder.png" width="48" height="48" alt="issuer description"></button>
                                </div>
                                <button class="issuer_-x-title">
                                    Issuer Name
                                    <span>Issuer description. Fusce vehicula dolor arcu, sit amet blandit dolor mollis nec.</span>
                                </button>
                                <div class="issuer_-x-controls">
                                    <button class="icon_ icon_-notext icon_-expand" id="issuerTrigger">Show Badges</button>
                                    <button class="icon_ icon_-notext icon_-link">Do Link Thing</button>
                                    <button class="icon_ icon_-notext icon_-add">Add Something</button>
                                </div>
                            </header>
                            <div class="issuer_-x-badges">

                                <div class="l-grid">
                                    
                                    <div>
                                        <div class="card_">
                                            <div class="badge_ viewdetails_">
                                                <img srcst="http://placehold.it/256x256 2x, http://placehold.it/128x128" src="http://placehold.it/128x128" width="128" height="128" alt="badge description">
                                                <div class="viewdetails_-x-details">
                                                    <button class="button_ button_-solid button_-uppercase">View Details</button>
                                                </div>
                                            </div>
                                            <div class="title_">

                                                <div>

                                                    <h1 class="title_-x-primary">Presidential Pro</h1>
                                                    <p class="title_-x-secondary">J &amp; J Issuers United</p>

                                                </div>
                                                
                                                <div>
                                                    
                                                    <button class="icon_ icon_-notext icon_-right icon_-more">Options</button>

                                                </div>
                                                

                                            </div>
                                        </div>
                                    </div>

                                    <div>
                                        <div class="card_">
                                            <div class="badge_ viewdetails_">
                                                <img srcst="http://placehold.it/256x256 2x, http://placehold.it/128x128" src="http://placehold.it/128x128" width="128" height="128" alt="badge description">
                                                <div class="viewdetails_-x-details">
                                                    <button class="button_ button_-solid button_-uppercase">View Details</button>
                                                </div>
                                            </div>
                                            <div class="title_">

                                                <div>

                                                    <h1 class="title_-x-primary">Presidential Pro</h1>
                                                    <p class="title_-x-secondary">J &amp; J Issuers United</p>

                                                </div>
                                                
                                                <div>
                                                    
                                                    <button class="icon_ icon_-notext icon_-right icon_-more">Options</button>

                                                </div>
                                                

                                            </div>
                                        </div>
                                    </div>

                                    <div>
                                        <div class="card_">
                                            <div class="badge_ viewdetails_">
                                                <img srcst="http://placehold.it/256x256 2x, http://placehold.it/128x128" src="http://placehold.it/128x128" width="128" height="128" alt="badge description">
                                                <div class="viewdetails_-x-details">
                                                    <button class="button_ button_-solid button_-uppercase">View Details</button>
                                                </div>
                                            </div>
                                            <div class="title_">

                                                <div>

                                                    <h1 class="title_-x-primary">Presidential Pro</h1>
                                                    <p class="title_-x-secondary">J &amp; J Issuers United</p>

                                                </div>
                                                
                                                <div>
                                                    
                                                    <button class="icon_ icon_-notext icon_-right icon_-more">Options</button>

                                                </div>
                                                

                                            </div>
                                        </div>
                                    </div>

                                    <div>
                                        <div class="card_">
                                            <div class="badge_ viewdetails_">
                                                <img srcst="http://placehold.it/256x256 2x, http://placehold.it/128x128" src="http://placehold.it/128x128" width="128" height="128" alt="badge description">
                                                <div class="viewdetails_-x-details">
                                                    <button class="button_ button_-solid button_-uppercase">View Details</button>
                                                </div>
                                            </div>
                                            <div class="title_">

                                                <div>

                                                    <h1 class="title_-x-primary">Presidential Pro</h1>
                                                    <p class="title_-x-secondary">J &amp; J Issuers United</p>

                                                </div>
                                                
                                                <div>
                                                    
                                                    <button class="icon_ icon_-notext icon_-right icon_-more">Options</button>

                                                </div>
                                                

                                            </div>
                                        </div>
                                    </div>

                                </div>

                            </div>
                        </div>

                        <script type="text/javascript">

                            document.addEventListener('DOMContentLoaded', function() {
                                var issuer = document.getElementById('issuer');
                                var issuerTrigger = document.getElementById('issuerTrigger');

                                issuerTrigger.addEventListener('click', function() {
                                    issuer.classList.toggle('is-expanded');
                                    issuerTrigger.classList.toggle('icon_-expand');
                                    issuerTrigger.classList.toggle('icon_-collapse');
                                });

                            });

                        </script>

                    </code>

                </article>

                <article data-pattern="pattern" id="layouts">

                    <div data-pattern="pattern-secondary" id="l-grid">

                        <code data-pattern="code">

                            <div class="l-wrapper l-wrapper-inset">
                                
                                <div class="l-grid">
                                    
                                    <div>
                                        <div class="card_">
                                            <div class="badge_ viewdetails_">
                                                <img srcst="http://placehold.it/256x256 2x, http://placehold.it/128x128" src="http://placehold.it/128x128" width="128" height="128" alt="badge description">
                                                <div class="viewdetails_-x-details">
                                                    <button class="button_ button_-solid button_-uppercase">View Details</button>
                                                </div>
                                            </div>
                                            <div class="title_">
                                                <div>
                                                    <h1 class="title_-x-primary truncate_">pneumonoultramicroscopicsilicovolcanoconiosis</h1>
                                                    <p class="title_-x-secondary truncate_">pneumonoultramicroscopicsilicovolcanoconiosis</p>
                                                </div>
                                                <div>
                                                    <button class="icon_ icon_-notext icon_-right icon_-more">Options</button>
                                                </div>
                                            </div>
                                        </div>
                                    </div>

                                    <div>
                                        <div class="card_">
                                            <div class="badge_ viewdetails_">
                                                <img srcst="http://placehold.it/256x256 2x, http://placehold.it/128x128" src="http://placehold.it/128x128" width="128" height="128" alt="badge description">
                                                <div class="viewdetails_-x-details">
                                                    <button class="button_ button_-solid button_-uppercase">View Details</button>
                                                </div>
                                            </div>
                                            <div class="title_">

                                                <div>

                                                    <h1 class="title_-x-primary">Presidential Pro</h1>
                                                    <p class="title_-x-secondary">J &amp; J Issuers United</p>

                                                </div>
                                                
                                                <div>
                                                    
                                                    <button class="icon_ icon_-notext icon_-right icon_-more">Options</button>

                                                </div>
                                                

                                            </div>
                                        </div>
                                    </div>

                                    <div>
                                        <div class="card_">
                                            <div class="badge_ viewdetails_">
                                                <img srcst="http://placehold.it/256x256 2x, http://placehold.it/128x128" src="http://placehold.it/128x128" width="128" height="128" alt="badge description">
                                                <div class="viewdetails_-x-details">
                                                    <button class="button_ button_-solid button_-uppercase">View Details</button>
                                                </div>
                                            </div>
                                            <div class="title_">

                                                <div>

                                                    <h1 class="title_-x-primary">Presidential Pro</h1>
                                                    <p class="title_-x-secondary">J &amp; J Issuers United</p>

                                                </div>
                                                
                                                <div>
                                                    
                                                    <button class="icon_ icon_-notext icon_-right icon_-more">Options</button>

                                                </div>
                                                

                                            </div>
                                        </div>
                                    </div>

                                    <div>
                                        <div class="card_">
                                            <div class="badge_ viewdetails_">
                                                <img srcst="http://placehold.it/256x256 2x, http://placehold.it/128x128" src="http://placehold.it/128x128" width="128" height="128" alt="badge description">
                                                <div class="viewdetails_-x-details">
                                                    <button class="button_ button_-solid button_-uppercase">View Details</button>
                                                </div>
                                            </div>
                                            <div class="title_">

                                                <div>

                                                    <h1 class="title_-x-primary">Presidential Pro</h1>
                                                    <p class="title_-x-secondary">J &amp; J Issuers United</p>

                                                </div>
                                                
                                                <div>
                                                    
                                                    <button class="icon_ icon_-notext icon_-right icon_-more">Options</button>

                                                </div>
                                                

                                            </div>
                                        </div>
                                    </div>

                                    <div>
                                        <div class="card_">
                                            <div class="badge_ viewdetails_">
                                                <img srcst="http://placehold.it/256x256 2x, http://placehold.it/128x128" src="http://placehold.it/128x128" width="128" height="128" alt="badge description">
                                                <div class="viewdetails_-x-details">
                                                    <button class="button_ button_-solid button_-uppercase">View Details</button>
                                                </div>
                                            </div>
                                            <div class="title_">

                                                <div>

                                                    <h1 class="title_-x-primary">Presidential Pro</h1>
                                                    <p class="title_-x-secondary">J &amp; J Issuers United</p>

                                                </div>
                                                
                                                <div>
                                                    
                                                    <button class="icon_ icon_-notext icon_-right icon_-more">Options</button>

                                                </div>
                                                

                                            </div>
                                        </div>
                                    </div>

                                    <div>
                                        <div class="card_">
                                            <div class="badge_ viewdetails_">
                                                <img srcst="http://placehold.it/256x256 2x, http://placehold.it/128x128" src="http://placehold.it/128x128" width="128" height="128" alt="badge description">
                                                <div class="viewdetails_-x-details">
                                                    <button class="button_ button_-solid button_-uppercase">View Details</button>
                                                </div>
                                            </div>
                                            <div class="title_">

                                                <div>

                                                    <h1 class="title_-x-primary">Presidential Pro</h1>
                                                    <p class="title_-x-secondary">J &amp; J Issuers United</p>

                                                </div>
                                                
                                                <div>
                                                    
                                                    <button class="icon_ icon_-notext icon_-right icon_-more">Options</button>

                                                </div>
                                                

                                            </div>
                                        </div>
                                    </div>

                                    <div>
                                        <div class="card_">
                                            <div class="badge_ viewdetails_">
                                                <img srcst="http://placehold.it/256x256 2x, http://placehold.it/128x128" src="http://placehold.it/128x128" width="128" height="128" alt="badge description">
                                                <div class="viewdetails_-x-details">
                                                    <button class="button_ button_-solid button_-uppercase">View Details</button>
                                                </div>
                                            </div>
                                            <div class="title_">

                                                <div>

                                                    <h1 class="title_-x-primary">Presidential Pro</h1>
                                                    <p class="title_-x-secondary">J &amp; J Issuers United</p>

                                                </div>
                                                
                                                <div>
                                                    
                                                    <button class="icon_ icon_-notext icon_-right icon_-more">Options</button>

                                                </div>
                                                

                                            </div>
                                        </div>
                                    </div>

                                </div>

                            </div>

                        </code>

                    </div>

                    <div data-pattern="pattern-secondary" id="l-grid-stretch">

                        <code data-pattern="code">

                            <div class="l-wrapper l-wrapper-inset">
                                
                                <div class="l-grid l-grid-stretch">
                                    
                                    <div>
                                        <div class="card_">
                                            <div class="badge_ viewdetails_">
                                                <img srcst="http://placehold.it/256x256 2x, http://placehold.it/128x128" src="http://placehold.it/128x128" width="128" height="128" alt="badge description">
                                                <div class="viewdetails_-x-details">
                                                    <button class="button_ button_-solid button_-uppercase">View Details</button>
                                                </div>
                                            </div>
                                            <div class="title_">
                                                <div>
                                                    <h1>pneumonoultramicros copicsilicovolcano coniosis</h1>
                                                </div>
                                            </div>
                                        </div>
                                    </div>

                                    <div>
                                        <div class="card_">
                                            <div class="badge_ viewdetails_">
                                                <img srcst="http://placehold.it/256x256 2x, http://placehold.it/128x128" src="http://placehold.it/128x128" width="128" height="128" alt="badge description">
                                                <div class="viewdetails_-x-details">
                                                    <button class="button_ button_-solid button_-uppercase">View Details</button>
                                                </div>
                                            </div>
                                            <div class="title_">
                                                <div>
                                                    <h1>pneumonoultramicr</h1>
                                                </div>
                                            </div>
                                        </div>
                                    </div>

                                </div>

                            </div>

                        </code>

                    </div>

                    <div data-pattern="pattern-secondary" id="l-horizontal">

                        <code data-pattern="code">

                            <div class="l-horizontal">

                                <div>

                                    <h1>Title</h1>

                                    <button class="button">Button</button>

                                </div>

                                <div>

                                    <button class="icon_ icon_-small icon_-right icon_-notext icon_-dropdown">Button</button>

                                    <button class="icon_ icon_-small icon_-right icon_-notext icon_-dropdown">Button</button>

                                </div>

                            </div>

                        </code>

                    </div>

                    <div data-pattern="pattern-secondary" id="l-vertical">

                        <code data-pattern="code">

                            <div class="l-vertical l-wrapper l-wrapper-inset">

                                <div>

                                    <div class="issuer_">
                                        <header class="card_">
                                            <button class="issuer_-x-title">
                                                Issuer Name
                                                <span>July 8th 2015 - Ongoing</span>
                                            </button>
                                            <div class="issuer_-x-controls">
                                                <button class="icon_ icon_-notext icon_-add">Add Something</button>
                                            </div>
                                        </header>
                                    </div>
                                    
                                </div>

                                <div>

                                    <div class="issuer_">
                                        <header class="card_">
                                            <div class="issuer_-x-image">
                                                <img srcst="http://placehold.it/96x96 2x, http://placehold.it/48x48" src="http://placehold.it/48x48" width="48" height="48" alt="issuer description">
                                            </div>
                                            <button class="issuer_-x-title">
                                                Issuer Name
                                                <span>Issuer description. Fusce vehicula dolor arcu, sit amet blandit dolor mollis nec.</span>
                                            </button>
                                            <div class="issuer_-x-controls">
                                                <button class="icon_ icon_-notext icon_-add">Add Something</button>
                                            </div>
                                        </header>
                                    </div>
                                    
                                </div>

                            </div>

                        </code>

                    </div>

                    <div data-pattern="pattern-secondary" id="l-vertical-small">

                        <code data-pattern="code">

                            <div class="l-vertical l-vertical-small l-wrapper l-wrapper-inset">

                                <div>

                                    <div class="issuer_">
                                        <header class="card_">
                                            <div class="issuer_-x-image">
                                                <img srcst="http://placehold.it/96x96 2x, http://placehold.it/48x48" src="http://placehold.it/48x48" width="48" height="48" alt="issuer description">
                                            </div>
                                            <button class="issuer_-x-title">
                                                Issuer Name
                                                <span>Issuer description. Fusce vehicula dolor arcu, sit amet blandit dolor mollis nec.</span>
                                            </button>
                                            <div class="issuer_-x-controls">
                                                <button class="icon_ icon_-notext icon_-add">Add Something</button>
                                            </div>
                                        </header>
                                    </div>
                                    
                                </div>

                                <div>

                                    <div class="issuer_">
                                        <header class="card_">
                                            <div class="issuer_-x-image">
                                                <img srcst="http://placehold.it/96x96 2x, http://placehold.it/48x48" src="http://placehold.it/48x48" width="48" height="48" alt="issuer description">
                                            </div>
                                            <button class="issuer_-x-title">
                                                Issuer Name
                                                <span>Issuer description. Fusce vehicula dolor arcu, sit amet blandit dolor mollis nec.</span>
                                            </button>
                                            <div class="issuer_-x-controls">
                                                <button class="icon_ icon_-notext icon_-add">Add Something</button>
                                            </div>
                                        </header>
                                    </div>
                                    
                                </div>

                            </div>

                        </code>

                    </div>

                    <div data-pattern="pattern-secondary" id="l-wrapper">

                        <code data-pattern="code">
                            
                            <div class="l-wrapper">

                                <p class="wrap wrap_-solid">l-wrapper</p>
                                
                            </div>

                        </code>

                    </div>

                    <div data-pattern="pattern-secondary" id="l-wrapper-inset">

                        <code data-pattern="code">

                            <div class="l-wrapper l-wrapper-inset">
                                
                                <p class="wrap wrap_-solid">l-wrapper-inset</p>

                            </div>

                        </code>

                    </div>

                </article>

                <article class="wrap_ wrap_-body" data-pattern="pattern" id="menus">

                    <div data-pattern="pattern-secondary" id="menu_">
                        
                        <code data-pattern="code">

                            <ul class="menu_">
                                <li><a class="menu_-x-item is-active" href="">My Badges</a></li>
                                <li><a class="menu_-x-item" href="">My Collections</a></li>
                                <li><a class="menu_-x-item" href="">Issue Badges</a></li>
                                <li>
                                    <span class="menu_-x-item"><span class="icon_ icon_-small icon_-right icon_-dropdownlight">username</span></span>
                                    <div class="menu_-x-dropdown dropdown_">
                                        <ul>
                                            <li><a class="dropdown_-x-item" href="">Dropdown Item</a></li>
                                            <li><a class="dropdown_-x-item" href="">Dropdown Item</a></li>
                                        </ul>
                                    </div>
                                </li>
                            </ul>

                        </code>

                    </div>

                    <div data-pattern="pattern-secondary" id="menu_-small">
                        
                        <code data-pattern="code">

                            <ul class="menu_ menu_-small">
                                <li><a class="menu_-x-item is-active" href="">My Badges</a></li>
                                <li><a class="menu_-x-item" href="">My Collections</a></li>
                                <li><a class="menu_-x-item" href="">Issue Badges</a></li>
                                <li>
                                    <span class="menu_-x-item"><span class="icon_ icon_-small icon_-right icon_-dropdownlight">username</span></span>
                                    <div class="menu_-x-dropdown dropdown_">
                                        <ul>
                                            <li><a class="dropdown_-x-item" href="">Dropdown Item</a></li>
                                            <li><a class="dropdown_-x-item" href="">Dropdown Item</a></li>
                                        </ul>
                                    </div>
                                </li>
                            </ul>

                        </code>

                    </div>

                </article>

                <article class="wrap_" data-pattern="pattern" id="message_">

                    <code data-pattern="code">

                        <div class="message_">
                            
                            <img srcset="{{STATIC_URL}}images/500-badgr-2x.png 2x, {{STATIC_URL}}images/500-badgr.png" src="{{STATIC_URL}}images/500-badgr.png" alt="Badgr with a notepad" width="312" height="317">

                            <p>Error 500.</p>

                        </div>

                    </code>

                </article>

                <article data-pattern="pattern" id="pagination_">

                    <code data-pattern="code">
                        
                        <div class="pagination_">
                                
                            <div>
                                
                                <nav>
                                    <button class="icon_ icon_-notext icon_-first" disabled>First</button>
                                    <button class="icon_ icon_-notext icon_-previous" disabled>Previous</button>
                                    <form action="">
                                        <p>Page</p>
                                        <input type="text" placeholder="1" size="3">
                                        <p>of 15</p>
                                    </form>
                                    <button class="icon_ icon_-notext icon_-next">Next</button>
                                    <button class="icon_ icon_-notext icon_-last">Last</button>
                                </nav>

                                <p class="pagination_-x-status status_">Checking for new badges &hellip;</p>

                            </div>

                            <p>Displaying 1-35 of 523</p>

                        </div>

                    </code>

                </article>

                <article data-pattern="pattern" id="popover_">
                        
                    <code data-pattern="code" data-pattern-helper="spacer">

                        <button class="button_ is-disabled" id="popoverTrigger">Popover</button>
                        <p class="popover_" id="popover">All instances of this badge must be revoked before removing it.</p>
                        

                        <script type="text/javascript">

                            document.addEventListener('DOMContentLoaded', function() {

                                function openPopover(target, element) {

                                    element.classList.add('is-active');

                                    new Tether({
                                        element: element,
                                        target: target,
                                        attachment: 'bottom right',
                                        targetAttachment: 'top right',
                                        constraints: [
                                            {
                                              to: 'window',
                                              attachment: 'together',
                                              pin: true
                                            }
                                          ]
                                    });

                                    Tether.position();

                                    element.classList.add('is-visible');
                                    element.classList.add('is-tethered');

                                };

                                var popoverTrigger = document.getElementById('popoverTrigger');
                                var popover = document.getElementById('popover');

                                popoverTrigger.addEventListener('mouseenter', function(event) {
                                    openPopover(popoverTrigger, popover);
                                });

                                popoverTrigger.addEventListener('mouseleave', function(event) {
                                    popover.classList.remove('is-active');
                                    popover.classList.remove('is-visible');
                                });

                            });

                        </script>

                    </code>

                </article>

                <article data-pattern="pattern" id="rule_">

                    <code data-pattern="code">

                        <hr class="rule_">

                    </code>

                </article>

                <article data-pattern="pattern" id="search_">

                    <code data-pattern="code" data-pattern-helper="spacer">

                        <form action="" class="search_">
                            <fieldset>
                                <input type="text" placeholder="Search&hellip;">
                                <button class="search_-x-submit icon_ icon_-search icon_-notext" type="submit">Search</button>
                                <button class="search_-x-close icon_ icon_-small icon_-clear icon_-notext" type="button">Close</button>
                            </fieldset>
                        </form>

                        <script type="text/javascript">

                            document.addEventListener('DOMContentLoaded', function() {

                                var searchContainer = document.querySelector('.search_ fieldset');
                                var search = searchContainer.parentNode;
                                var searchInput = search.querySelector('input');
                                var searchClose = search.querySelector('.search_-x-close');

                                searchContainer.addEventListener('mouseenter', function() {
                                    search.classList.add('is-active');
                                });

                                searchContainer.addEventListener('mouseleave', function() {
                                    if (!search.classList.contains('is-populated')) {
                                        search.classList.remove('is-active');
                                    }
                                });

                                searchInput.addEventListener('focus', function() {
                                    search.classList.add('is-populated');
                                });

                                searchClose.addEventListener('click', function() {
                                    search.classList.remove('is-active');
                                    search.classList.remove('is-populated');
                                    searchInput.value = '';
                                });

                            });

                        </script>

                    </code>

                </article>

                <article data-pattern="pattern" id="status_">

                    <code data-pattern="code" data-pattern-helper="spacer">

                        <p class="status_">Status</p>

                    </code>

                </article>

                <article data-pattern="pattern" id="steps">

                    <div data-pattern="pattern-secondary" id="step_">
                        
                        <code data-pattern="code" data-pattern-helper="spacer">

                            <button class="card_ card_-hover step_">The Declaration of Independence <p>Not earned</p></button>
                        
                        </code>

                    </div>

                    <div data-pattern="pattern-secondary" id="step_-earned">
                        
                        <code data-pattern="code" data-pattern-helper="spacer">

                            <button class="card_ card_-hover step_ step_-earned">The Declaration of Independence <p>Earned January 21, 2016</p></button>
                        
                        </code>

                    </div>

                </article>

                <article data-pattern="pattern" id="table_">

                    <code data-pattern="code">

                        <table class="table_">
                            
                            <thead>
                                
                                <tr>
                                    <th scope="col">Col Head 1</th>
                                    <th scope="col">Col Head 2</th>
                                    <th scope="col">Col Head 3</th>
                                </tr>

                            </thead>

                            <tbody>
                                
                                <tr>
                                    <th scope="row">Row Head</th>
                                    <td class="table_-x-main table_-x-minpad">
                                        <div class="l-horizontal">
                                            <div>
                                                <button><img srcst="http://placehold.it/96x96 2x, http://placehold.it/48x48" src="http://placehold.it/48x48" width="48" height="48" alt="issuer description"></button>
                                                <button class="truncate_ action_ action_-tertiary">pneumonoultramicroscopicsilicovolcanoconiosis</button>
                                            </div>
                                            <div>
                                                <button class="action_ action_-faint">Add/Create Badge</button>
                                                <button class="icon_ icon_-small icon_-notext icon_-clear">Delete</button>
                                                <button class="icon_ icon_-small icon_-notext icon_-dropdown">Delete</button>
                                            </div>
                                        </div>
                                        
                                    </td>
                                    <td>Cell</td>
                                </tr>

                                <tr>
                                    <th scope="row">Row Head</th>
                                    <td class="table_-x-main">Cell</td>
                                    <td>Cell</td>
                                </tr>

                                <tr>
                                    <th scope="row">Row Head</th>
                                    <td class="table_-x-main">Cell</td>
                                    <td class="table_-x-centered">
                                        <button><img srcst="http://placehold.it/96x96 2x, http://placehold.it/48x48" src="http://placehold.it/48x48" width="48" height="48" alt="issuer description"></button>
                                    </td>
                                </tr>

                            </tbody>

                        </table>

                    </code>

                </article>

                <article data-pattern="pattern" id="tags_">

                    <code data-pattern="code" data-pattern-helper="spacer">
                        <ul class="tags_">
                            <li>
                                <a href="">Voting Badges</a>
                                <button class="icon_ icon_-clear icon_-small icon_-notext">Remove</button>
                            </li>
                            <li>
                                <a href="">History</a>
                                <button class="icon_ icon_-clear icon_-small icon_-notext">Remove</button>
                            </li>
                        </ul>
                    </code>

                </article>

                <article data-pattern="pattern" id="title">

                    <code data-pattern="code">
                        
                        <div class="title_">

                            <div>

                                <h1 class="title_-x-primary">Presidential Pro</h1>
                                <p class="title_-x-secondary">J &amp; J Issuers United</p>

                            </div>
                            
                            <div>
                                
                                <button class="icon_ icon_-notext icon_-right icon_-more">Options</button>

                            </div>
                            

                        </div>

                        <div class="title_">

                            <div>

                                <h1>Presidential Pro</h1>

                            </div>
                            
                            <div>
                                
                                <button class="icon_ icon_-notext icon_-right icon_-more">Options</button>

                            </div>
                            

                        </div>

                        <div class="title_">

                            <div class="title_-x-centered">

                                <h1>Presidential Pro</h1>

                            </div>

                        </div>

                    </code>

                </article>

                <article data-pattern="pattern" id="truncate_">

                    <code data-pattern="code" data-pattern-helper="spacer">

                        <p class="truncate_">pneumonoultramicroscopicsilicovolcanoconiosis pneumonoultramicroscopicsilicovolcanoconiosis pneumonoultramicroscopicsilicovolcanoconiosis pneumonoultramicroscopicsilicovolcanoconiosis</p>

                    </code>

                </article>

                <article data-pattern="pattern" id="viewdetails_">

                    <code data-pattern="code" data-pattern-helper="spacer">

                        <div class="viewdetails_">
                            
                            <p>Hover here to see more details.</p>

                            <p>A new panel will appear.</p>

                            <div class="viewdetails_-x-details">
                                <button class="button_ button_-outline">View some details</button>
                            </div>

                        </div>

                    </code>

                </article>

            </section>

            <section>
                <div id="ReactPatterns">
                    <!-- React component patterns in pattern-library.jsx will be inserted here -->
                    <div>
                        If you can read this message, your React elements aren't properly loaded.
                    </div>
                </div>
            </section>

        </div>

		<dialog class="dialog_" id="dialogID">

            <button class="dialog_-x-close" id="dialogClose"><span class="icon_ icon_-notext icon_-close">Close</span></button>

            <div class="dialog_-x-content">
                
                <header class="heading_ heading_-small">
                    <div class="heading_-x-text">
                        <h1>Dialog Header</h1>
                        <p>Dialog header text.</p>
                    </div>
                </header>

                <div class="detail_">
                    
                    <div>
                        
                        <img srcst="http://placehold.it/288x288 2x, http://placehold.it/144x144" src="http://placehold.it/144x144" width="144" height="144" alt="badge description">

                    </div>

                    <ul>
                        <li>
                            <h2 class="detail_-x-meta">Criteria</h2>
                            <p><a href="https://badgr.io/public/badges/new-test-badge/criteria" target="_blank" title="Criteria to earn this badge">https://badgr.io/public/badges/new-test-badge/criteria</a></p>
                        </li>
                        <li>
                            <h2 class="detail_-x-meta">Issue Date</h2>
                            <p>January 23, 2016</p>
                        </li>
                        <li>
                            <h2 class="detail_-x-meta">Issuer</h2>
                            <p>Badge Issuer, Inc.</p>
                        </li>
                        <li>
                            <h2 class="detail_-x-meta">Issuer Website</h2>
                            <p><a href="https://www.badgeissuerinc.com" target="_blank" title="Website of badge issuer">https://www.badgeissuerinc.com</a></p>
                        </li>
                        <li>
                            <h2 class="detail_-x-meta">Evidence</h2>
                            <p><a href="https://www.evidencelink.com" target="_blank" title="Evidence of badge">https://www.evidencelink.com</a></p>
                        </li>
                        <li>
                            <h2 class="detail_-x-meta">Recipient</h2>
                            <p>jcowsill@concentricsky.com</p>
                        </li>
                        <li>
                            <div class="l-horizontal">
                                <div>
                                    <button class="button_ button_-tertiary">Share on LinkedIn</button>
                                    <button class="button_ button_-tertiary">Share on Facebook</button>
                                    <button class="button_ button_-tertiary">Share on Twitter</button>
                                </div>
                            </div>
                        </li>
                    </ul>

                </div>

            </div>

            <div class="control_">
                <button class="button_ button_-secondary">Close</button>
            </div>
		  
		</dialog>

        <script type="text/javascript" src="{{ STATIC_URL }}js/pattern-library.js"></script>

	</body>

</html><|MERGE_RESOLUTION|>--- conflicted
+++ resolved
@@ -565,11 +565,7 @@
                                 <fieldset>
                                     
                                     <div class="form_-x-field">
-<<<<<<< HEAD
-                                        <button class="form_-x-imagefield dropzone" tabindex="6" type="button">
-=======
                                         <button class="form_-x-imagefield dropzone_ dropzone_-secondary" tabindex="5" type="button">
->>>>>>> 1ebaca52
                                             <p>Tap here to upload image</p>
                                         </button>
                                     </div>
